--- conflicted
+++ resolved
@@ -10,16 +10,8 @@
 
 EPSILON = 0.001
 IN_TO_M = 0.0254
-<<<<<<< HEAD
-FRICTION = 1
-
-# Time constants
-DT = 0  # Means continuous time
-TSPAN = 3
-=======
 FRICTION = 0.2
 
 # Time constants
 DT = 0  # Means continuous time
-TSPAN = 1.7
->>>>>>> 95ca1c0f
+TSPAN = 1.7