--- conflicted
+++ resolved
@@ -123,19 +123,14 @@
     "\n",
     "paper = Paper(plant, scene_graph, num_links, default_joint_angle=def_joint_angles,\n",
     "              stiffness=2.5e-1,\n",
-<<<<<<< HEAD
     "              damping=7.12547340446979e-06)\n",
-    "paper.weld_paper_edge(pedestal.PEDESTAL_WIDTH, pedestal.PEDESTAL_HEIGHT)"
-=======
-    "              damping=7.12547340446979e-05)\n",
     "paper.weld_paper_edge(pedestal.PEDESTAL_WIDTH, pedestal.PEDESTAL_HEIGHT)\n",
     "\n",
-    "finger_instance, finger_body, finger_shape = finger.AddFinger(plant)\n",
-    "\n",
-    "# Set up logger (needs to happen after all bodies are added)\n",
-    "log_wrapper = LogWrapper(plant.num_bodies(), int(finger_body.index()), paper, jnt_frc_log)\n",
-    "builder.AddSystem(log_wrapper)"
->>>>>>> 95ca1c0f
+    "# finger_instance, finger_body, finger_shape = finger.AddFinger(plant)\n",
+    "\n",
+    "## Set up logger (needs to happen after all bodies are added)\n",
+    "#log_wrapper = LogWrapper(plant.num_bodies(), int(finger_body.index()), paper, jnt_frc_log)\n",
+    "#builder.AddSystem(log_wrapper)"
    ]
   },
   {
@@ -244,7 +239,6 @@
     "builder.Connect(plant.get_body_spatial_accelerations_output_port(), log_wrapper.get_input_port(2)) \n",
     "builder.Connect(plant.get_contact_results_output_port(), log_wrapper.get_input_port(3))\n",
     "builder.Connect(plant.get_reaction_forces_output_port(), log_wrapper.get_input_port(4))\n",
-<<<<<<< HEAD
     "builder.Connect(plant.get_generalized_acceleration_output_port(arm_instance), log_wrapper.get_input_port(5))\n",
     "builder.Connect(plant.get_state_output_port(arm_instance), log_wrapper.get_input_port(6))\n",
     "\n",
@@ -260,9 +254,6 @@
     "builder.Connect(plant.get_body_spatial_velocities_output_port(), fold_ctrl.get_input_port(1))\n",
     "builder.Connect(plant.get_contact_results_output_port(), fold_ctrl.get_input_port(2))\n",
     "builder.Connect(fold_ctrl.get_output_port(), arm_ctrl.get_input_port(2))\n",
-=======
-    "builder.Connect(finger_ctrlr.get_output_port(), log_wrapper.get_input_port(5))\n",
->>>>>>> 95ca1c0f
     "\n",
     "# Visualization and logging\n",
     "logger = LogOutput(log_wrapper.get_output_port(), builder)\n",
@@ -342,7 +333,6 @@
    "cell_type": "markdown",
    "metadata": {},
    "source": [
-<<<<<<< HEAD
     "# Checking Force Control"
    ]
   },
@@ -668,9 +658,6 @@
    "metadata": {},
    "source": [
     "# Plots used in orginal paper"
-=======
-    "# Plots used in papers"
->>>>>>> 95ca1c0f
    ]
   },
   {
@@ -703,66 +690,37 @@
     "    z_traces = np.array(z_traces)\n",
     "    theta_traces = np.array(theta_traces)\n",
     "\n",
-    "    t_max = effective_tspan\n",
-    "    times_ = np.array([0, 0.05, 0.07, 0.1, t_max]) # mu_hat = 0.8\n",
-    "#     t_max = effective_tspan # mu_hat = 0.2\n",
-    "    times_ = np.linspace(0, t_max, 10) # mu_hat = 0.2\n",
+    "    times_ = np.arange(0,effective_tspan, effective_tspan/10)\n",
     "    cmap = cm.get_cmap(\"viridis_r\")\n",
-    "    plt.figure(figsize=default_figsize, dpi=300)\n",
-    "    rect = patches.Rectangle((-pedestal.PEDESTAL_WIDTH/2, 0), pedestal.PEDESTAL_WIDTH, pedestal.PEDESTAL_HEIGHT, linewidth=0, facecolor='gray')\n",
-    "    plt.gca().add_patch(rect)\n",
+    "    plt.figure(figsize=(2*3,2*2))\n",
     "    for t in times_:\n",
-    "        c = cmap(t/t_max)\n",
+    "        c = cmap(t/effective_tspan)\n",
     "        idx = np.argmax(logger.sample_times() >= t)\n",
     "\n",
     "        # Plot paper\n",
     "        # PROGRAMMING: Account for paper thickness in plots\n",
     "        for y, z, theta in zip(y_traces[:,idx], z_traces[:,idx], theta_traces[:,idx]):\n",
-    "            y0 = y - np.cos(theta)*paper.link_width/2 - np.sin(theta)*paper.height/2\n",
-    "            z0 = z - np.sin(theta)*paper.link_width/2 - np.cos(theta)*paper.height/2\n",
-    "            rect = patches.Rectangle((y0, z0), paper.link_width, paper.height, angle=theta*180/np.pi,\n",
-    "                                     linewidth=0, facecolor=c)\n",
-    "\n",
-    "            # Add the patch to the Axes\n",
-    "            plt.gca().add_patch(rect)\n",
+    "            y0 = y - np.cos(theta)*paper.link_width/2\n",
+    "            z0 = z - np.sin(theta)*paper.link_width/2\n",
+    "            y1 = y + np.cos(theta)*paper.link_width/2\n",
+    "            z1 = z + np.sin(theta)*paper.link_width/2\n",
+    "            plt.plot([y0, y1], [z0, z1], color=c)\n",
+    "\n",
     "\n",
     "        # Plot manipulator\n",
-<<<<<<< HEAD
     "        plt.scatter(logger.data()[log_wrapper.entries_per_body*finger_idx+1,idx], \n",
     "                    logger.data()[log_wrapper.entries_per_body*finger_idx+2,idx],\n",
     "                    color=c, s=300, zorder=1)\n",
-=======
-    "        circ = patches.Circle((logger.data()[log_wrapper.entries_per_body*int(finger_instance)+1,idx],\n",
-    "                              logger.data()[log_wrapper.entries_per_body*int(finger_instance)+2,idx]),\n",
-    "                                radius=finger.RADIUS, color=c)\n",
-    "        plt.gca().add_patch(circ)\n",
->>>>>>> 95ca1c0f
     "\n",
     "    xlim = plt.xlim()\n",
     "    ylim = plt.ylim()\n",
     "    plt.scatter([xlim[0]-50, xlim[0]-50], [ylim[0]-50, ylim[0]-50], c=[0, effective_tspan], cmap=cmap)\n",
-    "    plt.xlim(-pedestal.PEDESTAL_WIDTH/2,pedestal.PEDESTAL_HEIGHT*2)\n",
-    "    \n",
-    "    # For mu hat = 0.2\n",
-    "    scale = 0.15\n",
-    "    x0 = -0.2\n",
-    "    x1 = x0 + scale*3\n",
-    "    y0 = -0.025\n",
-    "    y1 = y0 + scale*2\n",
-    "    \n",
-    "    # For mu hat =0.8\n",
-    "#     scale = 0.1\n",
-    "#     x0 = 0\n",
-    "#     x1 = x0 + scale*3\n",
-    "#     y0 = -0.025\n",
-    "#     y1 = y0 + scale*2\n",
-    "    plt.xlim(x0, x1)\n",
-    "    plt.ylim(y0, y1)\n",
+    "    plt.xlim(xlim)\n",
+    "    plt.ylim(ylim)\n",
     "    cb = plt.colorbar()\n",
     "    cb.set_label(\"Time\")\n",
     "    plt.xlabel(\"$y$ position\")\n",
     "    plt.ylabel(\"$z$ position\")\n",
-    "    plt.gca().set_aspect(\"equal\")\n",
     "    plt.show()"
    ]
   },
@@ -1283,7 +1241,7 @@
    "outputs": [],
    "source": [
     "# d vector\n",
-    "d_vec = p_M + r*N_hats - p_LE\n",
+    "d_vec = p_C - p_LE + pen_vec/2\n",
     "d_T = get_T_proj(d_vec)\n",
     "d_N = get_N_proj(d_vec)"
    ]
@@ -1572,7 +1530,7 @@
    "cell_type": "markdown",
    "metadata": {},
    "source": [
-    "##### Control"
+    "#### Object"
    ]
   },
   {
@@ -1656,12 +1614,8 @@
    "metadata": {},
    "outputs": [],
    "source": [
-<<<<<<< HEAD
     "M_no_interp = np.array(arm_ctrl.debug['M'])\n",
     "M = scipy.interpolate.interp1d(arm_ctrl.debug['times'], M_no_interp, axis=0)(l_times)"
-=======
-    "#### Object"
->>>>>>> 95ca1c0f
    ]
   },
   {
@@ -1713,56 +1667,28 @@
    "metadata": {},
    "outputs": [],
    "source": [
-<<<<<<< HEAD
     "tau_control_no_grav_comp = np.matmul(JT_trn, (\n",
     "    np.expand_dims(F_CT, [1,2])*T_hats\n",
     "    +\n",
     "    np.expand_dims(F_CN, [1,2])*N_hats))"
-=======
-    "#### Control"
-   ]
-  },
-  {
-   "cell_type": "code",
-   "execution_count": null,
-   "metadata": {},
-   "outputs": [],
-   "source": [
-    "ctrl_forces = logger.data()[log_wrapper.ctrl_forces_start_idx:log_wrapper.ctrl_forces_start_idx+3,:]\n",
-    "F_CY = ctrl_forces[0,:]\n",
-    "F_CZ = ctrl_forces[1,:]\n",
-    "tau_M = ctrl_forces[2,:]"
->>>>>>> 95ca1c0f
-   ]
-  },
-  {
-   "cell_type": "code",
-   "execution_count": null,
-   "metadata": {},
-   "outputs": [],
-   "source": [
-<<<<<<< HEAD
+   ]
+  },
+  {
+   "cell_type": "code",
+   "execution_count": null,
+   "metadata": {},
+   "outputs": [],
+   "source": [
     "tau_control = tau_control_no_grav_comp - tau_g"
-=======
-    "F_C_vec = np.expand_dims(np.vstack((np.zeros(F_CY.shape), F_CY, F_CZ)).T, 2)\n",
-    "F_CT = get_T_proj(F_C_vec)\n",
-    "F_CN = get_N_proj(F_C_vec)"
->>>>>>> 95ca1c0f
-   ]
-  },
-  {
-   "cell_type": "code",
-   "execution_count": null,
-   "metadata": {},
-   "outputs": [],
-   "source": [
-<<<<<<< HEAD
+   ]
+  },
+  {
+   "cell_type": "code",
+   "execution_count": null,
+   "metadata": {},
+   "outputs": [],
+   "source": [
     "J_dot = diff_vec(J)"
-=======
-    "F_MG = np.array([[0, 0, -9.81*m_M]]).T\n",
-    "F_MGT = get_T_proj(F_MG)\n",
-    "F_MGN = get_N_proj(F_MG)"
->>>>>>> 95ca1c0f
    ]
   },
   {
@@ -1857,13 +1783,10 @@
    "metadata": {},
    "outputs": [],
    "source": [
-<<<<<<< HEAD
-    "t_start = t_longest_contact_pair[0] + 0.05\n",
-    "t_end = t_longest_contact_pair[1]-0.001\n",
-=======
+    "# t_start = t_longest_contact_pair[0] + 0.05\n",
     "t_start = d_times[np.argmax(np.array(finger_ctrlr.debug['d_d_N_sqr_sum']) < finger_ctrlr.d_d_N_sqr_lim)] - 1e-4\n",
+    "# t_end = t_longest_contact_pair[1]-0.001\n",
     "t_end = effective_tspan - 1e-4\n",
->>>>>>> 95ca1c0f
     "idx_start = np.argmax(l_times > t_start)\n",
     "idx_end = np.argmax(l_times > t_end)\n",
     "idx_lose_contact = np.argmax(np.isnan(F_FLT[idx_start:])) + idx_start"
@@ -1984,11 +1907,7 @@
    "cell_type": "markdown",
    "metadata": {},
    "source": [
-<<<<<<< HEAD
     "## Plots (original environmental constraints)\n",
-=======
-    "# Plots (environmental constraints)\n",
->>>>>>> 95ca1c0f
     "There are things where I expect them to be satisfied no matter what, no matter the succes my controller."
    ]
   },
@@ -2063,11 +1982,7 @@
     "\n",
     "lhs = I_L*dd_theta_L\n",
     "\n",
-<<<<<<< HEAD
     "rhs = (-w_L/2)*F_ON - (p_CN-p_LN)*F_FLT + (p_CT-p_LT)*F_NL + tau_O\n",
-=======
-    "rhs = F_FM + F_CT + F_MGT\n",
->>>>>>> 95ca1c0f
     "\n",
     "plot_eq(lhs, lhs_label, rhs, rhs_label)\n",
     "update_error(lhs, lhs_label, rhs, rhs_label)"
@@ -2079,6 +1994,31 @@
    "source": [
     "### $F_{NL} = -F_{NM}$\n",
     "*If this plot is correct:* Newton's 3rd law is correction applied to the normal forces."
+   ]
+  },
+  {
+   "cell_type": "code",
+   "execution_count": null,
+   "metadata": {},
+   "outputs": [],
+   "source": [
+    "lhs_label = r'$F_{NL}$'\n",
+    "rhs_label = r'$-F_{NM}$'\n",
+    "\n",
+    "lhs = F_NL\n",
+    "\n",
+    "rhs = -F_NM\n",
+    "\n",
+    "plot_eq(lhs, lhs_label, rhs, rhs_label)\n",
+    "update_error(lhs, lhs_label, rhs, rhs_label)"
+   ]
+  },
+  {
+   "cell_type": "markdown",
+   "metadata": {},
+   "source": [
+    "### $-\\ddot\\theta_L h_L/2 - \\ddot\\theta_L r + \\dot\\theta_L^2 w_L/2 - a_{LT} + a_{MT} = -\\ddot\\theta_L {d}_N + \\ddot{d}_T - \\dot\\theta_L^2 {d}_T - 2\\dot\\theta_L \\dot{d}_N$\n",
+    "*If this plot is correct:* The derivatives for  $\\vec d$  are correct."
    ]
   },
   {
@@ -2089,37 +2029,6 @@
    },
    "outputs": [],
    "source": [
-    "lhs_label = r'$F_{NL}$'\n",
-    "rhs_label = r'$-F_{NM}$'\n",
-    "\n",
-    "lhs = F_NL\n",
-    "\n",
-<<<<<<< HEAD
-    "rhs = -F_NM\n",
-=======
-    "rhs = F_NM+F_CN+ F_MGN\n",
->>>>>>> 95ca1c0f
-    "\n",
-    "plot_eq(lhs, lhs_label, rhs, rhs_label)\n",
-    "update_error(lhs, lhs_label, rhs, rhs_label)"
-   ]
-  },
-  {
-   "cell_type": "markdown",
-   "metadata": {},
-   "source": [
-    "### $-\\ddot\\theta_L h_L/2 - \\ddot\\theta_L r + \\dot\\theta_L^2 w_L/2 - a_{LT} + a_{MT} = -\\ddot\\theta_L {d}_N + \\ddot{d}_T - \\dot\\theta_L^2 {d}_T - 2\\dot\\theta_L \\dot{d}_N$\n",
-    "*If this plot is correct:* The derivatives for  $\\vec d$  are correct."
-   ]
-  },
-  {
-   "cell_type": "code",
-   "execution_count": null,
-   "metadata": {
-    "scrolled": false
-   },
-   "outputs": [],
-   "source": [
     "lhs = -dd_theta_L*(h_L/2+r) + d_theta_L**2*w_L/2 - a_LT + a_MT_diff\n",
     "lhs_label = r\"$-\\ddot\\theta_L h_L/2 - \\ddot\\theta_L r + \\dot\\theta_L^2 w_L/2 - a_{LT} + a_{MT}$\"\n",
     "\n",
@@ -2134,7 +2043,7 @@
    "cell_type": "markdown",
    "metadata": {},
    "source": [
-    "### $-\\ddot\\theta_L w_L/2 - \\dot\\theta_L^2 h_L/2 - \\dot\\theta_L^2 r - a_{LN} + a_{MN} = \\ddot\\theta_L {d}_T + \\ddot{d}_N - \\dot\\theta_L^2 {d}_N + 2 \\dot\\theta_L \\dot{d}_T$\n",
+    "### $- \\frac{w_{L}}{2}\\ddot\\theta_{L} - \\frac{h_{L}}{2}\\dot\\theta_{L}^{2} - \\dot\\theta_{L}^{2} r - a_{LN} + a_{MN} = \\ddot\\theta_{L} d_{T} + \\ddot{d}_N - \\dot\\theta_{L}^{2} d_{N} + 2 \\dot\\theta_{L} \\dot{d}_T$\n",
     "*If this plot is correct:* The derivatives for  $\\vec d$  are correct."
    ]
   },
@@ -2162,7 +2071,8 @@
    "cell_type": "markdown",
    "metadata": {},
    "source": [
-    "## Plot errors"
+    "## Plot errors\n",
+    "How accurate is my modeling?"
    ]
   },
   {
@@ -2257,12 +2167,7 @@
    "cell_type": "markdown",
    "metadata": {},
    "source": [
-<<<<<<< HEAD
     "### Friction"
-=======
-    "### $- \\frac{w_{L}}{2}\\ddot\\theta_{L} - \\frac{h_{L}}{2}\\dot\\theta_{L}^{2} - \\dot\\theta_{L}^{2} r - a_{LN} + a_{MN} = \\ddot\\theta_{L} d_{T} + \\ddot{d}_N - \\dot\\theta_{L}^{2} d_{N} + 2 \\dot\\theta_{L} \\dot{d}_T$\n",
-    "*If this plot is correct:* The derivatives for  $\\vec d$  are correct."
->>>>>>> 95ca1c0f
    ]
   },
   {
@@ -2285,21 +2190,15 @@
    "cell_type": "markdown",
    "metadata": {},
    "source": [
-<<<<<<< HEAD
     "### Friction direction"
-=======
-    "### $F_{FL}=\\mu\\mu_{S}F_{NL}$\n",
-    "*If this plot is correct:* The friction model used matches what Drake uses."
->>>>>>> 95ca1c0f
-   ]
-  },
-  {
-   "cell_type": "code",
-   "execution_count": null,
-   "metadata": {},
-   "outputs": [],
-   "source": [
-<<<<<<< HEAD
+   ]
+  },
+  {
+   "cell_type": "code",
+   "execution_count": null,
+   "metadata": {},
+   "outputs": [],
+   "source": [
     "v_S_raw = v_WConM - v_WConL\n",
     "v_S_N = np.matmul(N_hat_proj_mat, v_S_raw)\n",
     "v_S = v_S_raw - v_S_N\n",
@@ -2324,13 +2223,6 @@
    "source": [
     "sig1 = s_hat\n",
     "sig1_label = r\"$\\hat s$\"\n",
-=======
-    "lhs = F_FL\n",
-    "lhs_label = r\"$F_{FL}$\"\n",
-    "\n",
-    "rhs = mu*F_NL*mu_S\n",
-    "rhs_label = r\"$\\mu\\mu_{S}F_{NL}$\"\n",
->>>>>>> 95ca1c0f
     "\n",
     "sig2 = F_hat\n",
     "sig2_label = r\"$\\hat F$\"\n",
@@ -2373,13 +2265,8 @@
    "cell_type": "markdown",
    "metadata": {},
    "source": [
-<<<<<<< HEAD
     "# Checking unit vectors\n",
     "Make sure the $\\hat x$ value matches what what we get when we cross $\\hat T$ and $\\hat N$"
-=======
-    "### $F_{FM}=-F_{FL}$\n",
-    "*If this plot is correct:* The friction model used matches what Drake uses."
->>>>>>> 95ca1c0f
    ]
   },
   {
@@ -2391,13 +2278,8 @@
     "lhs = N_hats[:,0,:].flatten()\n",
     "lhs_label = r\"$\\hat N_x$\"\n",
     "\n",
-<<<<<<< HEAD
     "rhs = 0\n",
     "rhs_label = \"$0$\"\n",
-=======
-    "rhs = -F_FL\n",
-    "rhs_label = r\"$-F_{FL}$\"\n",
->>>>>>> 95ca1c0f
     "\n",
     "plot_eq(lhs, lhs_label, rhs, rhs_label)\n",
     "plt.show()"
@@ -2436,14 +2318,9 @@
    "cell_type": "markdown",
    "metadata": {},
    "source": [
-<<<<<<< HEAD
     "## Do $v$ and $\\dot q$ match?\n",
     "Conclusion: Yes, I think the remaining plots errors are due to interpolation.\n",
     "TODO: verify this by moving to the same time scheme?"
-=======
-    "## Plot errors\n",
-    "How accurate is my modeling?"
->>>>>>> 95ca1c0f
    ]
   },
   {
@@ -2486,15 +2363,6 @@
    ]
   },
   {
-   "cell_type": "code",
-   "execution_count": null,
-   "metadata": {},
-   "outputs": [],
-   "source": [
-    "dfajlksdjfkldsjafkl"
-   ]
-  },
-  {
    "cell_type": "markdown",
    "metadata": {},
    "source": [
@@ -2522,7 +2390,7 @@
     "\n",
     "lhs = dd_d_N\n",
     "\n",
-    "rhs = 0\n",
+    "rhs = dd_d_Nd\n",
     "\n",
     "plot_eq(lhs, lhs_label, rhs, rhs_label)"
    ]
@@ -2531,40 +2399,85 @@
    "cell_type": "markdown",
    "metadata": {},
    "source": [
-    "### $a_{LN} = a_{LNd}$"
-   ]
-  },
-  {
-   "cell_type": "code",
-   "execution_count": null,
-   "metadata": {},
-   "outputs": [],
-   "source": [
-    "lhs_label = r'$a_{LN}$'\n",
-    "rhs_label = r'$a_{LNd}$'\n",
-    "\n",
-    "lhs = a_LN\n",
-    "\n",
-    "rhs = finger_ctrlr.a_LNd\n",
+    "### $\\ddot{d}_T = \\ddot{d}_{Td}$"
+   ]
+  },
+  {
+   "cell_type": "code",
+   "execution_count": null,
+   "metadata": {},
+   "outputs": [],
+   "source": [
+    "lhs_label = r'$\\ddot{d}_T$'\n",
+    "rhs_label = r'$\\ddot{d}_{Td}$'\n",
+    "\n",
+    "# lhs = moving_average(dd_d_T, 100)\n",
+    "lhs = -dd_theta_L*(h_L/2+r) + d_theta_L**2*w_L/2 - a_LT + a_MT_diff - (dd_theta_L*d_N - d_theta_L**2*d_T - 2*d_theta_L*d_d_N)\n",
+    "\n",
+    "rhs = dd_d_Td\n",
     "\n",
     "plot_eq(lhs, lhs_label, rhs, rhs_label)"
    ]
   },
   {
-   "cell_type": "code",
-   "execution_count": null,
-   "metadata": {},
-   "outputs": [],
-   "source": [
-    "plot_eq(d_T, \"$d_T$\", finger_ctrlr.d_Td, \"$d_{Td}$\")"
-   ]
-  },
-  {
-   "cell_type": "markdown",
-   "metadata": {},
-   "source": [
-    "# Parameter estimation plots\n",
-    "If we are using adaptive control, how well do we learn the parameters?"
+   "cell_type": "markdown",
+   "metadata": {},
+   "source": [
+    "### $\\ddot\\theta_L=\\ddot\\theta_{Ld}$"
+   ]
+  },
+  {
+   "cell_type": "code",
+   "execution_count": null,
+   "metadata": {},
+   "outputs": [],
+   "source": [
+    "lhs_label = r'$\\ddot\\theta_L$'\n",
+    "rhs_label = r'$\\ddot\\theta_{Ld}$'\n",
+    "\n",
+    "lhs = dd_theta_L\n",
+    "\n",
+    "rhs = dd_theta_Ld\n",
+    "\n",
+    "plot_eq(lhs, lhs_label, rhs, rhs_label)"
+   ]
+  },
+  {
+   "cell_type": "markdown",
+   "metadata": {},
+   "source": [
+    "### $\\ddot\\theta_M=\\ddot\\theta_{Md}$"
+   ]
+  },
+  {
+   "cell_type": "code",
+   "execution_count": null,
+   "metadata": {},
+   "outputs": [],
+   "source": [
+    "lhs_label = r'$\\ddot\\theta_M$'\n",
+    "rhs_label = r'$\\ddot\\theta_{Md}$'\n",
+    "\n",
+    "lhs = dd_theta_M\n",
+    "\n",
+    "rhs = dd_theta_Md\n",
+    "\n",
+    "plot_eq(lhs, lhs_label, rhs, rhs_label)"
+   ]
+  },
+  {
+   "cell_type": "markdown",
+   "metadata": {},
+   "source": [
+    "## Plots (control targets)\n",
+    "These will only be satisfied if the controller is successful."
+   ]
+  },
+  {
+   "cell_type": "markdown",
+   "metadata": {},
+   "source": [
+    "### $\\ddot{d}_N = \\ddot{d}_{Nd}$"
    ]
   },
   {
@@ -2575,6 +2488,189 @@
    },
    "outputs": [],
    "source": [
+    "lhs_label = r'$\\ddot{d}_N$'\n",
+    "rhs_label = r'$\\ddot{d}_{Nd}$'\n",
+    "\n",
+    "lhs = dd_d_N\n",
+    "\n",
+    "rhs = 0\n",
+    "\n",
+    "plot_eq(lhs, lhs_label, rhs, rhs_label)"
+   ]
+  },
+  {
+   "cell_type": "markdown",
+   "metadata": {},
+   "source": [
+    "### $a_{LN} = a_{LNd}$"
+   ]
+  },
+  {
+   "cell_type": "code",
+   "execution_count": null,
+   "metadata": {},
+   "outputs": [],
+   "source": [
+    "lhs_label = r'$a_{LN}$'\n",
+    "rhs_label = r'$a_{LNd}$'\n",
+    "\n",
+    "lhs = a_LN\n",
+    "\n",
+    "rhs = finger_ctrlr.a_LNd\n",
+    "\n",
+    "plot_eq(lhs, lhs_label, rhs, rhs_label)"
+   ]
+  },
+  {
+   "cell_type": "code",
+   "execution_count": null,
+   "metadata": {},
+   "outputs": [],
+   "source": [
+    "plot_eq(d_T, \"$d_T$\", finger_ctrlr.d_Td, \"$d_{Td}$\")"
+   ]
+  },
+  {
+   "cell_type": "markdown",
+   "metadata": {},
+   "source": [
+    "# Control targets\n",
+    "These are checking that where feedback control is used, we actually hit the target.\n",
+    "## $d_T$"
+   ]
+  },
+  {
+   "cell_type": "code",
+   "execution_count": null,
+   "metadata": {},
+   "outputs": [],
+   "source": [
+    "plt.figure(figsize=(16,16))\n",
+    "plt.subplot(311)\n",
+    "plt.plot(l_times[idx_start:idx_end], d_T[idx_start:idx_end], color='r', linestyle='-', linewidth=5)\n",
+    "plt.axhline(finger_ctrlr.d_Td, color='k', linestyle='--', linewidth=5)\n",
+    "plt.autoscale(enable=True, axis='x', tight=True)\n",
+    "\n",
+    "plt.subplot(312)\n",
+    "plt.plot(l_times[idx_start:idx_end], finger_ctrlr.d_Td-d_T[idx_start:idx_end],\n",
+    "         color='g', linestyle='-', linewidth=5)\n",
+    "plt.autoscale(enable=True, axis='x', tight=True)\n",
+    "\n",
+    "plt.subplot(313)\n",
+    "plt.plot(l_times[idx_start:idx_end], dd_d_Td[idx_start:idx_end]*0.05, linestyle='-', linewidth=5)\n",
+    "plt.autoscale(enable=True, axis='x', tight=True)\n",
+    "plt.show()"
+   ]
+  },
+  {
+   "cell_type": "code",
+   "execution_count": null,
+   "metadata": {},
+   "outputs": [],
+   "source": [
+    "lw=5\n",
+    "plt.figure(figsize=(16, 8))\n",
+    "plt.axhline(finger_ctrlr.d_Td, linestyle='--', color='gray', linewidth=lw, label=\"Desired $d_T$\")\n",
+    "plt.plot(l_times, d_T, label='$d_T$', linewidth=lw)\n",
+    "plt.axhline(-(0), label='Bounds on $d_T$ (0 and link width)', linestyle='--', color='k', linewidth=lw)\n",
+    "plt.axhline(-(paper.link_width), linestyle='--', color='k', linewidth=lw)\n",
+    "plt.legend()\n",
+    "plt.xlabel(\"Time (seconds)\")\n",
+    "plt.ylabel(\"Distance (m)\")\n",
+    "plt.autoscale(enable=True, axis='x', tight=True)\n",
+    "plt.xlim(t_start, t_end)\n",
+    "plt.show()"
+   ]
+  },
+  {
+   "cell_type": "markdown",
+   "metadata": {},
+   "source": [
+    "## $\\dot\\theta_L$"
+   ]
+  },
+  {
+   "cell_type": "code",
+   "execution_count": null,
+   "metadata": {},
+   "outputs": [],
+   "source": [
+    "plt.figure(figsize=(16,16))\n",
+    "plt.subplot(311)\n",
+    "plt.plot(l_times[idx_start:idx_end], d_theta_L[idx_start:idx_end], color='r', linestyle='-', linewidth=5)\n",
+    "plt.axhline(finger_ctrlr.d_theta_Ld, color='k', linestyle='--', linewidth=5)\n",
+    "plt.autoscale(enable=True, axis='x', tight=True)\n",
+    "\n",
+    "plt.subplot(312)\n",
+    "plt.plot(l_times[idx_start:idx_end], finger_ctrlr.d_theta_Ld-d_theta_L[idx_start:idx_end],\n",
+    "         color='g', linestyle='-', linewidth=5)\n",
+    "plt.autoscale(enable=True, axis='x', tight=True)\n",
+    "\n",
+    "plt.subplot(313)\n",
+    "plt.plot(l_times[idx_start:idx_end], dd_theta_Ld[idx_start:idx_end]*0.05, linestyle='-', linewidth=5)\n",
+    "plt.autoscale(enable=True, axis='x', tight=True)\n",
+    "plt.show()"
+   ]
+  },
+  {
+   "cell_type": "markdown",
+   "metadata": {},
+   "source": [
+    "# Control estimates"
+   ]
+  },
+  {
+   "cell_type": "code",
+   "execution_count": null,
+   "metadata": {},
+   "outputs": [],
+   "source": [
+    "F_OT_debug = scipy.interpolate.interp1d(d_times, debug['F_OTs'], axis=0)(l_times)\n",
+    "F_ON_debug = scipy.interpolate.interp1d(d_times, debug['F_ONs'], axis=0)(l_times)\n",
+    "tau_O_debug = scipy.interpolate.interp1d(d_times, debug['tau_Os'], axis=0)(l_times)"
+   ]
+  },
+  {
+   "cell_type": "code",
+   "execution_count": null,
+   "metadata": {},
+   "outputs": [],
+   "source": [
+    "plot_eq(F_OT_debug, \"debug\", F_OT, \"actual\")"
+   ]
+  },
+  {
+   "cell_type": "code",
+   "execution_count": null,
+   "metadata": {},
+   "outputs": [],
+   "source": [
+    "plot_eq(F_ON_debug, \"debug\", F_ON, \"actual\")"
+   ]
+  },
+  {
+   "cell_type": "code",
+   "execution_count": null,
+   "metadata": {},
+   "outputs": [],
+   "source": [
+    "plot_eq(tau_O_debug, \"debug\", tau_O, \"actual\")"
+   ]
+  },
+  {
+   "cell_type": "markdown",
+   "metadata": {},
+   "source": [
+    "# Parameter estimation plots\n",
+    "If we are using adaptive control, how well do we learn the parameters?"
+   ]
+  },
+  {
+   "cell_type": "code",
+   "execution_count": null,
+   "metadata": {},
+   "outputs": [],
+   "source": [
     "plot_eq(mu_hats, \"$\\hat\\mu$\", constants.FRICTION, r\"$\\mu$\")"
    ]
   },
@@ -2601,9 +2697,9 @@
     "lw=5\n",
     "plt.figure(figsize=(16,8))\n",
     "plt.plot(l_times[idx_start:idx_end],\n",
-    "         abs(F_FL[idx_start:idx_end]), label=r\"$\\left|F_{FL}\\right|$\", linewidth=lw, color='lightskyblue', zorder=0)\n",
+    "         abs(F_FLT[idx_start:idx_end]), label=r\"$\\left|F_{FL}\\right|$\", linewidth=lw, color='lightskyblue', zorder=0)\n",
     "plt.plot(l_times[idx_start:idx_end],\n",
-    "         abs(F_FM[idx_start:idx_end]), label=r\"$\\left|F_{FM}\\right|$\", linewidth=lw, color='b', linestyle='--', zorder=1)\n",
+    "         abs(F_FMT[idx_start:idx_end]), label=r\"$\\left|F_{FM}\\right|$\", linewidth=lw, color='b', linestyle='--', zorder=1)\n",
     "plt.plot(l_times[idx_start:idx_end],\n",
     "         abs(F_NL[idx_start:idx_end])*constants.FRICTION, label=r\"$\\mu\\left|F_{NL}\\right|$\", linewidth=lw, color='k', linestyle=':')\n",
     "\n",
@@ -2691,25 +2787,7 @@
    "execution_count": null,
    "metadata": {},
    "outputs": [],
-<<<<<<< HEAD
-   "source": [
-    "lw=5\n",
-    "plt.figure(figsize=(16,8))\n",
-    "plt.plot(l_times[idx_start:idx_end],\n",
-    "         abs(F_FLT[idx_start:idx_end]), label=r\"$\\left|F_{FL}\\right|$\", linewidth=lw, color='lightskyblue', zorder=0)\n",
-    "plt.plot(l_times[idx_start:idx_end],\n",
-    "         abs(F_FMT[idx_start:idx_end]), label=r\"$\\left|F_{FM}\\right|$\", linewidth=lw, color='b', linestyle='--', zorder=1)\n",
-    "plt.plot(l_times[idx_start:idx_end],\n",
-    "         abs(F_NL[idx_start:idx_end])*constants.FRICTION, label=r\"$\\mu\\left|F_{NL}\\right|$\", linewidth=lw, color='k', linestyle=':')\n",
-    "\n",
-    "plt.autoscale(enable=True, axis='x', tight=True)\n",
-    "plt.legend()\n",
-    "plt.xlabel(\"Time\")\n",
-    "plt.show()"
-   ]
-=======
    "source": []
->>>>>>> 95ca1c0f
   },
   {
    "cell_type": "code",
@@ -2728,13 +2806,6 @@
    "source": [
     "finger_ctrlr.A_prime@finger_ctrlr.x"
    ]
-  },
-  {
-   "cell_type": "code",
-   "execution_count": null,
-   "metadata": {},
-   "outputs": [],
-   "source": []
   },
   {
    "cell_type": "code",
